--- conflicted
+++ resolved
@@ -287,7 +287,6 @@
     name := "spark-core",
 
     libraryDependencies ++= Seq(
-<<<<<<< HEAD
         "com.google.guava"           % "guava"            % "14.0.1",
         "com.google.code.findbugs"   % "jsr305"           % "1.3.9",
         "log4j"                      % "log4j"            % "1.2.17",
@@ -317,44 +316,12 @@
         "com.twitter"               %% "chill"            % "0.3.1" excludeAll(excludeAsm),
         "com.twitter"                % "chill-java"       % "0.3.1" excludeAll(excludeAsm),
         "com.clearspring.analytics"  % "stream"           % "2.5.1"
+        // Added for GraphX benchmarking
+        "org.apache.hbase"     %  "hbase"           % "0.94.6" excludeAll(excludeNetty, excludeAsm),
+        "org.apache.hbase" % "hbase" % HBASE_VERSION excludeAll(excludeNetty, excludeAsm),
+        "org.apache.mahout"          % "mahout-integration" % "0.8",
       ),
     libraryDependencies ++= maybeAvro
-=======
-        "com.google.guava"         % "guava"            % "14.0.1",
-        "com.google.code.findbugs" % "jsr305"           % "1.3.9",
-        "log4j"                    % "log4j"            % "1.2.17",
-        "org.slf4j"                % "slf4j-api"        % slf4jVersion,
-        "org.slf4j"                % "slf4j-log4j12"    % slf4jVersion,
-        "commons-daemon"           % "commons-daemon"   % "1.0.10", // workaround for bug HADOOP-9407
-        "com.ning"                 % "compress-lzf"     % "1.0.0",
-        "org.xerial.snappy"        % "snappy-java"      % "1.0.5",
-        "org.ow2.asm"              % "asm"              % "4.0",
-        "org.spark-project.akka"  %% "akka-remote"      % "2.2.3-shaded-protobuf"  excludeAll(excludeNetty),
-        "org.spark-project.akka"  %% "akka-slf4j"       % "2.2.3-shaded-protobuf"  excludeAll(excludeNetty),
-        "org.spark-project.akka"  %% "akka-testkit"     % "2.2.3-shaded-protobuf" % "test",
-        "net.liftweb"             %% "lift-json"        % "2.5.1"  excludeAll(excludeNetty),
-        "it.unimi.dsi"             % "fastutil"         % "6.4.4",
-        "colt"                     % "colt"             % "1.2.0",
-        "org.apache.mesos"         % "mesos"            % "0.13.0",
-        "net.java.dev.jets3t"      % "jets3t"           % "0.7.1",
-        "org.apache.derby"         % "derby"            % "10.4.2.0"                     % "test",
-        "org.apache.hadoop"        % hadoopClient       % hadoopVersion excludeAll(excludeJackson, excludeNetty, excludeAsm, excludeCglib),
-        "org.apache.avro"          % "avro"             % "1.7.4",
-        "org.apache.avro"          % "avro-ipc"         % "1.7.4" excludeAll(excludeNetty),
-        "org.apache.zookeeper"     % "zookeeper"        % "3.4.5" excludeAll(excludeNetty),
-        "com.codahale.metrics"     % "metrics-core"     % "3.0.0",
-        "com.codahale.metrics"     % "metrics-jvm"      % "3.0.0",
-        "com.codahale.metrics"     % "metrics-json"     % "3.0.0",
-        "com.codahale.metrics"     % "metrics-ganglia"  % "3.0.0",
-        "com.codahale.metrics"     % "metrics-graphite" % "3.0.0",
-        "com.twitter"             %% "chill"            % "0.3.1",
-        "com.twitter"              % "chill-java"       % "0.3.1",
-        "org.apache.hbase"     %  "hbase"           % "0.94.6" excludeAll(excludeNetty, excludeAsm),
-        "org.apache.hbase" % "hbase" % HBASE_VERSION excludeAll(excludeNetty, excludeAsm),
-        "org.apache.mahout"        % "mahout-integration" % "0.8",
-        "com.clearspring.analytics" % "stream"          % "2.5.1"
-      )
->>>>>>> 33427518
   )
 
   def rootSettings = sharedSettings ++ Seq(
@@ -372,13 +339,8 @@
     name := "spark-examples",
     libraryDependencies ++= Seq(
       "com.twitter"          %% "algebird-core"   % "0.1.11",
-<<<<<<< HEAD
       "org.apache.hbase" % "hbase" % HBASE_VERSION excludeAll(excludeNetty, excludeAsm, excludeOldAsm, excludeCommonsLogging),
-=======
-      "org.apache.hbase"     %  "hbase"           % "0.94.6" excludeAll(excludeNetty, excludeAsm),
-      "org.apache.hbase" % "hbase" % HBASE_VERSION excludeAll(excludeNetty, excludeAsm),
-      "org.apache.mahout" % "mahout-integration" % "0.8",
->>>>>>> 33427518
+      "org.apache.mahout" % "mahout-integration" % "0.8", // added for GraphX benchmarking
       "org.apache.cassandra" % "cassandra-all" % "1.2.6"
         exclude("com.google.guava", "guava")
         exclude("com.googlecode.concurrentlinkedhashmap", "concurrentlinkedhashmap-lru")
